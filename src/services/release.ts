/*
 * Copyright (c) 2020 The Ontario Institute for Cancer Research. All rights reserved
 *
 * This program and the accompanying materials are made available under the terms of
 * the GNU Affero General Public License v3.0. You should have received a copy of the
 * GNU Affero General Public License along with this program.
 *  If not, see <http://www.gnu.org/licenses/>.
 *
 * THIS SOFTWARE IS PROVIDED BY THE COPYRIGHT HOLDERS AND CONTRIBUTORS "AS IS" AND ANY
 * EXPRESS OR IMPLIED WARRANTIES, INCLUDING, BUT NOT LIMITED TO, THE IMPLIED WARRANTIES
 * OF MERCHANTABILITY AND FITNESS FOR A PARTICULAR PURPOSE ARE DISCLAIMED. IN NO EVENT
 * SHALL THE COPYRIGHT HOLDER OR CONTRIBUTORS BE LIABLE FOR ANY DIRECT, INDIRECT,
 * INCIDENTAL, SPECIAL, EXEMPLARY, OR CONSEQUENTIAL DAMAGES (INCLUDING, BUT NOT LIMITED
 * TO, PROCUREMENT OF SUBSTITUTE GOODS OR SERVICES; LOSS OF USE, DATA, OR PROFITS;
 * OR BUSINESS INTERRUPTION) HOWEVER CAUSED AND ON ANY THEORY OF LIABILITY, WHETHER
 * IN CONTRACT, STRICT LIABILITY, OR TORT (INCLUDING NEGLIGENCE OR OTHERWISE) ARISING IN
 * ANY WAY OUT OF THE USE OF THIS SOFTWARE, EVEN IF ADVISED OF THE POSSIBILITY OF SUCH DAMAGE.
 */
import PromisePool from '@supercharge/promise-pool';
import _ from 'lodash';

import { File, FileReleaseState, EmbargoStage } from '../data/files';
import * as fileService from '../data/files';
import { Release } from '../data/releases';
import * as releaseService from '../data/releases';

import { createSnapshot } from '../external/elasticsearch';
<<<<<<< HEAD
import { sendPublicReleaseMessage, Program, PublicReleaseMessage } from '../external/kafka/publicReleaseProducer';
=======
import { sendPublicReleaseMessage, Program } from '../external/kafka/publicReleaseProducer';

import StringMap from '../utils/StringMap';
>>>>>>> 56566bfb

import { getIndexer } from './indexer';
import * as fileManager from './fileManager';
import { calculateEmbargoStage } from './embargo';

import Logger from '../logger';
import { isPublished } from './utils/fileUtils';
import PublicReleaseMessage from '../external/kafka/messages/PublicReleaseMessage';
const logger = Logger('ReleaseManager');

function toObjectId(file: File) {
  return file.objectId;
}

function activeReleaseErrorCatch(e: unknown) {
  logger.error(e as string);
  releaseService.setActiveReleaseError(e as string);
}

export async function calculateRelease(): Promise<void> {
  // Get files that are currently public, and those queued for public release
  // Add these to the active release. Release service handles creating new release if active release not available.
  try {
    logger.info(`Beginning release calculation...`);

    const publicFiles = await fileService.getFilesByState({
      releaseState: FileReleaseState.PUBLIC,
    });
    const queuedToPublicFiles = await fileService.getFilesByState({
      releaseState: FileReleaseState.QUEUED_TO_PUBLIC,
    });
    const queuedToRestrictedFiles = await fileService.getFilesByState({
      releaseState: FileReleaseState.QUEUED_TO_RESTRICT,
    });

    // Don't add anything that is not PUBLISHED in song
    const added = queuedToPublicFiles.filter(isPublished).map(toObjectId);

    // Find removed files - combined those queued to restricted and those no longer published in song
    const unpublished = publicFiles.filter(file => !isPublished(file)).map(toObjectId);
    const demoted = queuedToRestrictedFiles.map(toObjectId);
    const removed = unpublished.concat(demoted);

    // Keep all those that are not removed
    const kept = publicFiles.filter(file => !removed.includes(file.objectId)).map(toObjectId);

    await releaseService.updateActiveReleaseFiles({
      kept,
      added,
      removed,
    });

    logger.info(`Finishing release calculation!`);
    const { updated, message } = await releaseService.finishCalculatingActiveRelease();
    if (!updated) {
      logger.error(`Unable to set release to Calculated`, message);
      throw new Error('Release expected to be set as calculated but was in the wrong state.');
    }
  } catch (e) {
    activeReleaseErrorCatch(e);
  }
}

/**
 * Build public indices for a release and save as snapshot.
 * This does:
 *  - Create the new public indices, adding and removing the files as required
 *  - Update from data center all files kept and added in the release
 *  - TODO: Get Clinical updates for each file
 *  - Snapshot the new indices in ES
 * This does not:
 *  - Alias the new indices (no change to the live platform data)
 *  - Update the embargoStage or releaseState of any files
 *  - Remove files from the restricted indices
 *
 * @param label
 */
export async function buildActiveRelease(label: string): Promise<void> {
  try {
    logger.info(`Beginning release building...`);
    let release = await releaseService.getActiveRelease();
    if (!release) {
      throw new Error('No Active release available.');
    }

    try {
      release = await releaseService.updateActiveReleaseLabel(label);
    } catch (e) {
      logger.debug(JSON.stringify(e));
      throw new Error(`Release with the label '${label}' already exists`);
    }

    // 1. Sort files into programs, published and restricted
    const programs: Record<string, { kept: File[]; added: File[] }> = {};
    const filesKept: File[] = await fileService.getFilesByObjectIds(release.filesKept);
    const filesAdded: File[] = await fileService.getFilesByObjectIds(release.filesAdded);
    const filesRemoved: File[] = await fileService.getFilesByObjectIds(release.filesRemoved);

    // programIds is used to list all public indices that should be created.
    // including filesRemoved in this list ensures that if we remove all files from a program's public index
    // then an empty index is created to replace the existing one.
    const programIds = new Set<string>();
    [...filesKept, ...filesAdded, ...filesRemoved].forEach(file => programIds.add(file.programId));

    filesKept.forEach(file => {
      const program = file.programId;
      if (!programs[program]) {
        programs[program] = { kept: [], added: [] };
      }
      programs[program].kept.push(file);
    });
    filesAdded.forEach(file => {
      const program = file.programId;
      if (!programs[program]) {
        programs[program] = { kept: [], added: [] };
      }
      programs[program].added.push(file);
    });

    // 2. Create public indices for each program (no clone!)
    const indexer = await getIndexer();

    // 2.a If the release already has public indices, remove those so we can build from the existing indices.
    await indexer.deleteIndices(release.indices);
    release = await releaseService.updateActiveReleaseIndices([]);

    // 2.b Make new empty public indices from the current public indices.
    const publicIndices = await indexer.createEmptyPublicIndices(Array.from(programIds));
    release = await releaseService.updateActiveReleaseIndices(publicIndices);

    // 3. Add files all required files to public indices.

    // 3a. Get file centric docs for our files and update the DB with any changes from DC
    const expectedPublicFiles = filesAdded.concat(filesKept);
    const fileCentricDocs = await fileManager.fetchFileUpdatesFromDataCenter(expectedPublicFiles);

    if (fileCentricDocs.length < expectedPublicFiles.length) {
      const retrievedFileIds = fileCentricDocs.map(file => file.objectId);
      const missingFileIds = expectedPublicFiles
        .filter(file => !retrievedFileIds.includes(file.objectId))
        .map(file => file.objectId);
      logger.error(
        `Some of the expected files to publish were discovered as no longer PUBLISHED in the DataCenter: ${missingFileIds}`,
      );
      throw new Error(
        `Some files expected in the release were not retrieved when fetching data to buld the Public Index. \
Try re-running the Calculate step to update the release plan and seeing if the counts change. \
The objectIDs of the files not retrieved are: ${missingFileIds}`,
      );
    }

    // 3b. Check if any of the files expected in our public release have been unpublished.
    const publishedFileCentricDocs = fileCentricDocs.filter(doc => doc.analysis.analysisState === 'PUBLISHED');

    if (publishedFileCentricDocs.length < expectedPublicFiles.length) {
      const publishedFileIds = publishedFileCentricDocs.map(file => file.objectId);

      const missingFileIds = expectedPublicFiles
        .filter(file => !publishedFileIds.includes(file.objectId))
        .map(file => file.objectId);
      logger.error(
        `Some of the expected files to publish were discovered as no longer PUBLIC in the DataCenter: ${missingFileIds}`,
      );
      throw new Error(
        `Some files expected in the release were are no longer PUBLISHED in song. \
Re-run Calculate step to update the release plan based on this data. \
The objectIDs of the files no longer PUBLISHED are: ${missingFileIds}`,
      );
    }

    // 3c. Prepare the file centric docs for public index.
    // Set the EmbargoStage and Release state of our ES documents to PUBLIC. These will be updated in the DB during the Publish stage.
    fileCentricDocs.forEach(doc => {
      doc.embargoStage = EmbargoStage.PUBLIC;
      doc.releaseState = FileReleaseState.PUBLIC;
      doc.meta.embargoStage = EmbargoStage.PUBLIC;
      doc.meta.releaseState = FileReleaseState.PUBLIC;
    });

    // 3.d add the updated files to public indices
    await indexer.indexPublicFileDocs(fileCentricDocs);

    // 4. Make snapshot!
    const snapshot = await createSnapshot({ indices: publicIndices, label });
    if (snapshot) {
      release = await releaseService.updateActiveReleaseSnapshot(snapshot);
    }

    // NOTE: Public indices are not released! that is for the public stage.

    logger.info(`Finishing release build!`);
    const { updated, message } = await releaseService.finishBuildingActiveRelease();
    if (!updated) {
      logger.error(`Unable to set release to Built: ${message}`);
      throw new Error('Release expected to be set as BUILT but was in the wrong state.');
    }
  } catch (e) {
    activeReleaseErrorCatch(e);
  }
}

/**
 * Publish release will add the public indices created in the build step to the file alias
 *   This will also modify the restricted indices by:
 *     - TODO: Any files removed from public will be added to a new restricted index
 *     - Any files move to public will be removed from the new restricted index
 *     - The new restricted indices will be aliased
 *   This will modify the files in the database by:
 *     - Update the embargo_stage and release_state of any files that have been moved to public/restricted
 */
export async function publishActiveRelease(): Promise<void> {
  try {
    logger.info(`Beginning release publishing...`);

    const release = await releaseService.getActiveRelease();
    if (!release) {
      throw new Error('No Active release available.');
    }
    if (!(release.indices.length > 0)) {
      throw new Error('Active release has no public indices. Nothing to publish.');
    }

    const filesAdded: File[] = await fileService.getFilesByObjectIds(release.filesAdded);
    const filesRemoved: File[] = await fileService.getFilesByObjectIds(release.filesRemoved);

    const indexer = await getIndexer();

    // 1. Added files - Remove from restricted index
    await indexer.removeFilesFromRestricted(filesAdded);
    logger.debug(`${filesAdded.length} Files removed from restricted index`);

    // 2. Removed files
    // Need to get the latest data on all of the removed files so they can be inserted into restricted indices
    // so first data is fetched from RDPCs, then those files that are not PUBLISHED are filtered out since they shouldn't be indexed

    // 2a. update the embargo and release props of the files to remove
    const updatedFilesRemoved = filesRemoved.map(file => {
      const output = _.clone(file);

      // Recalculate embargo stage for file being removed from Public.
      // No need to calculate embargoStart before calculating the embargo stage, since you can't remove something from public that doesn't have a start date
      output.releaseState = FileReleaseState.RESTRICTED;
      output.embargoStage = calculateEmbargoStage(output);
      return output;
    });

    // 2b. Get updated file data from Data Centers, update our DB with those details and get our centric docs
    const fileCentricDocsToRemove = await fileManager.fetchFileUpdatesFromDataCenter(updatedFilesRemoved);

    // 2c. Filter out files being removed because they are not PUBLISHED in data center
    const fileCentricDocsMovingToRestricted = fileCentricDocsToRemove.filter(
      doc => doc.analysis.analysisState === 'PUBLISHED',
    );

    //  2d. Add file data to restricted index
    await indexer.indexRestrictedFileDocs(fileCentricDocsMovingToRestricted);

    // 3. Release all indices (public and restricted)
    await indexer.release({ publicRelease: true, indices: release.indices });
    logger.debug(`Release Indices have been aliased! The new release data should be now be live!`);

    // 4. Update DB Release State for files updated in the release
    // 4a. DB Updates for added files
    await PromisePool.withConcurrency(20)
      .for(release.filesAdded)
      .handleError((error, file) => {
        logger.error(`Failed to update release status in DB for ${file}`);
      })
      .process(async file => {
        await fileService.updateFileReleaseProperties(file, {
          embargoStage: EmbargoStage.PUBLIC,
          releaseState: FileReleaseState.PUBLIC,
        });
      });
    logger.debug(`File records in DB updated with new published states.`);

    // 4b. DB Updates for removed files
    await PromisePool.withConcurrency(20)
      .for(updatedFilesRemoved)
      .handleError((error, file) => {
        logger.error(`Failed to update release status in DB for ${file}`);
      })
      .process(async file => {
        await fileService.updateFileReleaseProperties(file.objectId, {
          embargoStage: file.embargoStage,
          releaseState: file.releaseState,
        });
      });
    logger.debug(`File records in DB updated with new published states.`);

    // 5. Update release state to published
    logger.info(`Finishing release publish!`);
    const { updated, message } = await releaseService.finishPublishingActiveRelease();
    if (updated) {
      // 5b. Send kafka message for public release
      const kafkaMessage = buildKafkaMessage(release, filesAdded, updatedFilesRemoved);
      sendPublicReleaseMessage(kafkaMessage);
    } else {
      logger.error(`Unable to set release to published`, message);
      throw new Error('Release expected to be set as published but was in the wrong state.');
    }
  } catch (e) {
    activeReleaseErrorCatch(e);
  }
}

function buildKafkaMessage(release: Release, filesAdded: File[], filesRemoved: File[]): PublicReleaseMessage {
  const filesUpdated = _.groupBy([...filesAdded, ...filesRemoved], file => file.programId);

  // get unique donor ids from filesAdded and filesRemoved:
  const programsUpdated: Program[] = Object.entries(filesUpdated).map(([programId, files]) => {
    const donorIds = new Set<string>();
    files.map(file => {
      donorIds.add(file.donorId);
    });
    return {
      id: programId,
      donorsUpdated: Array.from(donorIds),
    };
  });

  const message: PublicReleaseMessage = {
    id: release._id,
    publishedAt: <Date>release.publishedAt,
    label: <string>release.label,
    programs: programsUpdated,
  };

  return message;
}<|MERGE_RESOLUTION|>--- conflicted
+++ resolved
@@ -25,13 +25,7 @@
 import * as releaseService from '../data/releases';
 
 import { createSnapshot } from '../external/elasticsearch';
-<<<<<<< HEAD
-import { sendPublicReleaseMessage, Program, PublicReleaseMessage } from '../external/kafka/publicReleaseProducer';
-=======
 import { sendPublicReleaseMessage, Program } from '../external/kafka/publicReleaseProducer';
-
-import StringMap from '../utils/StringMap';
->>>>>>> 56566bfb
 
 import { getIndexer } from './indexer';
 import * as fileManager from './fileManager';
