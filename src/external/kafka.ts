--- conflicted
+++ resolved
@@ -21,13 +21,9 @@
 import { AppConfig } from '../config';
 import retry from 'async-retry';
 import analysisEventHandler from '../services/analysisEventHandler';
-<<<<<<< HEAD
 import Logger from '../logger';
 const logger = Logger('Kafka');
-=======
-import log from '../logger';
 import { PublicReleaseMessage } from 'kafkaMessages';
->>>>>>> da02804f
 
 export type AnalysisUpdateEvent = {
   songServerId: string;
@@ -110,9 +106,7 @@
       },
     ],
   });
-  log.debug(
-    `[Kafka] Message sent to topic ${publicReleaseTopic}, response: ${JSON.stringify(result)}`,
-  );
+  logger.debug(`Message sent to topic ${publicReleaseTopic}, response: ${JSON.stringify(result)}`);
 };
 
 const sendDlqMessage = async (producer: Producer, dlqTopic: string, messageJSON: string) => {
